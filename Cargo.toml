[package]
name = "embassy-mcxa"
version = "0.1.0"
edition = "2021"
license = "MIT OR Apache-2.0"
description = "Embassy Hardware Abstraction Layer (HAL) for NXP MCXA series of MCUs"
keywords = ["embedded", "hal", "nxp", "mcxa", "embassy"]
categories = ["embedded", "hardware-support", "no-std"]

[dependencies]
cortex-m = { version = "0.7", features = ["critical-section-single-core"] }
cortex-m-rt = { version = "0.7", features = ["device"] }
critical-section = "1.2.0"
defmt = { version = "1.0", optional = true }
embassy-embedded-hal = "0.5.0"
embassy-executor = { version = "0.9.0", features = ["arch-cortex-m", "executor-interrupt", "executor-thread"], default-features = false }
embassy-hal-internal = { version = "0.3.0", features = ["cortex-m", "prio-bits-3"] }
embassy-sync = "0.7.2"
embassy-time = "0.5.0"
embassy-time-driver = "0.2.1"
embedded-io = "0.6"
heapless = "0.8"
mcxa-pac = { git = "https://github.com/OpenDevicePartnership/mcxa-pac", features = ["rt"], rev = "3ab4c868f75a9240bb8fdce24982d34f2273aabf", version = "0.1.0" }
paste = "1.0.15"

embedded-hal-02 = { package = "embedded-hal", version = "0.2.6", features = [
    "unproven",
] }
embedded-hal = { package = "embedded-hal", version = "1.0" }
embedded-hal-async = { version = "1.0" }
embedded-hal-nb = { version = "1.0" }
embedded-io-async = { version = "0.6.1" }
nb = "1.1.0"

[features]
default = []

# Base defmt feature enables core + panic handler
# Use with one logger feature: defmt-rtt (preferred) or defmt-uart (fallback)
defmt = ["dep:defmt"]

rt = []

<<<<<<< HEAD
unstable-pac = []

[[example]]
name = "hello"

[[example]]
name = "blink"

[[example]]
name = "ostimer_alarm"

[[example]]
name = "ostimer_async"

[[example]]
name = "ostimer_counter"

[[example]]
name = "ostimer_race_test"

[[example]]
name = "lpuart_polling"

[[example]]
name = "lpuart_buffered"

[[example]]
name = "rtc_alarm"

[[example]]
name = "adc_polling"

[[example]]
name = "adc_interrupt"

[profile.release]
debug = 2
lto = true
opt-level = "s"

[profile.dev]
debug = 2
opt-level = 1

=======
unstable-pac = []
>>>>>>> 77b2c602
<|MERGE_RESOLUTION|>--- conflicted
+++ resolved
@@ -41,51 +41,4 @@
 
 rt = []
 
-<<<<<<< HEAD
-unstable-pac = []
-
-[[example]]
-name = "hello"
-
-[[example]]
-name = "blink"
-
-[[example]]
-name = "ostimer_alarm"
-
-[[example]]
-name = "ostimer_async"
-
-[[example]]
-name = "ostimer_counter"
-
-[[example]]
-name = "ostimer_race_test"
-
-[[example]]
-name = "lpuart_polling"
-
-[[example]]
-name = "lpuart_buffered"
-
-[[example]]
-name = "rtc_alarm"
-
-[[example]]
-name = "adc_polling"
-
-[[example]]
-name = "adc_interrupt"
-
-[profile.release]
-debug = 2
-lto = true
-opt-level = "s"
-
-[profile.dev]
-debug = 2
-opt-level = 1
-
-=======
-unstable-pac = []
->>>>>>> 77b2c602
+unstable-pac = []