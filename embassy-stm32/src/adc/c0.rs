#[allow(unused)]
use pac::adc::vals::{Adstp, Align, Ckmode, Dmacfg, Exten, Ovrmod, Ovsr};
use pac::adccommon::vals::Presc;
use stm32_metapac::adc::vals::{SampleTime, Scandir};

use super::{Adc, Instance, Resolution, blocking_delay_us};
use crate::adc::{AnyInstance, ConversionMode};
use crate::time::Hertz;
use crate::{Peri, pac, rcc};

/// Default VREF voltage used for sample conversion to millivolts.
pub const VREF_DEFAULT_MV: u32 = 3300;
/// VREF voltage used for factory calibration of VREFINTCAL register.
pub const VREF_CALIB_MV: u32 = 3300;

const MAX_ADC_CLK_FREQ: Hertz = Hertz::mhz(25);

const TIME_ADC_VOLTAGE_REGUALTOR_STARTUP_US: u32 = 20;

const CHSELR_SQ_SIZE: usize = 8;
const CHSELR_SQ_MAX_CHANNEL: u8 = 14;
const CHSELR_SQ_SEQUENCE_END_MARKER: u8 = 0b1111;

impl<T: Instance> super::SealedSpecialConverter<super::VrefInt> for T {
    const CHANNEL: u8 = 10;
}

impl<T: Instance> super::SealedSpecialConverter<super::Temperature> for T {
    const CHANNEL: u8 = 9;
}

fn from_ker_ck(frequency: Hertz) -> Presc {
    let raw_prescaler = frequency.0 / MAX_ADC_CLK_FREQ.0;
    match raw_prescaler {
        0 => Presc::DIV1,
        1 => Presc::DIV2,
        2..=3 => Presc::DIV4,
        4..=5 => Presc::DIV6,
        6..=7 => Presc::DIV8,
        8..=9 => Presc::DIV10,
        10..=11 => Presc::DIV12,
        _ => unimplemented!(),
    }
}

<<<<<<< HEAD
impl Prescaler {
    fn from_ker_ck(frequency: Hertz) -> Self {
        let raw_prescaler = rcc::raw_prescaler(frequency.0, MAX_ADC_CLK_FREQ.0);
        match raw_prescaler {
            0 => Self::NotDivided,
            1 => Self::DividedBy2,
            2..=3 => Self::DividedBy4,
            4..=5 => Self::DividedBy6,
            6..=7 => Self::DividedBy8,
            8..=9 => Self::DividedBy10,
            10..=11 => Self::DividedBy12,
            _ => unimplemented!(),
        }
=======
impl<T: Instance> super::SealedAnyInstance for T {
    fn dr() -> *mut u16 {
        T::regs().dr().as_ptr() as *mut u16
>>>>>>> cf5ac499
    }

    fn enable() {
        T::regs().isr().modify(|w| w.set_adrdy(true));
        T::regs().cr().modify(|w| w.set_aden(true));
        // ADRDY is "ADC ready". Wait until it will be True.
        while !T::regs().isr().read().adrdy() {}
    }

    fn start() {
        // Start conversion
        T::regs().cr().modify(|reg| {
            reg.set_adstart(true);
        });
    }

    fn stop() {
        if T::regs().cr().read().adstart() && !T::regs().cr().read().addis() {
            T::regs().cr().modify(|reg| {
                reg.set_adstp(Adstp::STOP);
            });
            while T::regs().cr().read().adstart() {}
        }

        // Reset configuration.
        T::regs().cfgr1().modify(|reg| {
            reg.set_cont(false);
            reg.set_dmacfg(Dmacfg::from_bits(0));
            reg.set_dmaen(false);
        });
    }

    fn configure_dma(conversion_mode: super::ConversionMode) {
        match conversion_mode {
            ConversionMode::Singular => {
                // Enable overrun control, so no new DMA requests will be generated until
                // previous DR values is read.
                T::regs().isr().modify(|reg| {
                    reg.set_ovr(true);
                });

                // Set continuous mode with oneshot dma.
                T::regs().cfgr1().modify(|reg| {
                    reg.set_discen(false);
                    reg.set_cont(true);
                    reg.set_dmacfg(Dmacfg::DMA_ONE_SHOT);
                    reg.set_dmaen(true);
                    reg.set_ovrmod(Ovrmod::PRESERVE);
                });
            }
        }
    }

    fn configure_sequence(sequence: impl ExactSizeIterator<Item = ((u8, bool), Self::SampleTime)>) {
        let mut needs_hw = sequence.len() == 1 || sequence.len() > CHSELR_SQ_SIZE;
        let mut is_ordered_up = true;
        let mut is_ordered_down = true;

        let sequence_len = sequence.len();
        let mut hw_channel_selection: u32 = 0;
        let mut last_channel: u8 = 0;
        let mut sample_time: Self::SampleTime = SampleTime::CYCLES2_5;

        T::regs().chselr_sq().write(|w| {
            for (i, ((channel, _), _sample_time)) in sequence.enumerate() {
                assert!(
                    sample_time == _sample_time || i == 0,
                    "C0 only supports one sample time for the sequence."
                );

                sample_time = _sample_time;
                needs_hw = needs_hw || channel > CHSELR_SQ_MAX_CHANNEL;
                is_ordered_up = is_ordered_up && (channel > last_channel || i == 0);
                is_ordered_down = is_ordered_down && (channel < last_channel || i == 0);
                hw_channel_selection += 1 << channel;
                last_channel = channel;

                if !needs_hw {
                    w.set_sq(i, channel);
                }
            }

            for i in sequence_len..CHSELR_SQ_SIZE {
                w.set_sq(i, CHSELR_SQ_SEQUENCE_END_MARKER);
            }
        });

        if needs_hw {
            assert!(
                sequence_len <= CHSELR_SQ_SIZE || is_ordered_up || is_ordered_down,
                "Sequencer is required because of unordered channels, but read set cannot be more than {} in size.",
                CHSELR_SQ_SIZE
            );
            assert!(
                sequence_len > CHSELR_SQ_SIZE || is_ordered_up || is_ordered_down,
                "Sequencer is required because of unordered channels, but only support HW channels smaller than {}.",
                CHSELR_SQ_MAX_CHANNEL
            );

            // Set required channels for multi-convert.
            unsafe { (T::regs().chselr().as_ptr() as *mut u32).write_volatile(hw_channel_selection) }
        }

        T::regs().smpr().modify(|w| {
            w.smpsel(0);
            w.set_smp1(sample_time);
        });

        T::regs().cfgr1().modify(|reg| {
            reg.set_chselrmod(!needs_hw);
            reg.set_align(Align::RIGHT);
            reg.set_scandir(if is_ordered_up { Scandir::UP } else { Scandir::BACK });
        });

        // Trigger and wait for the channel selection procedure to complete.
        T::regs().isr().modify(|w| w.set_ccrdy(false));
        while !T::regs().isr().read().ccrdy() {}
    }

    fn convert() -> u16 {
        // Set single conversion mode.
        T::regs().cfgr1().modify(|w| w.set_cont(false));

        // Start conversion
        T::regs().cr().modify(|reg| {
            reg.set_adstart(true);
        });

        // Waiting for End Of Conversion (EOC).
        while !T::regs().isr().read().eoc() {}

        T::regs().dr().read().data() as u16
    }
}

impl<'d, T: AnyInstance> Adc<'d, T> {
    /// Create a new ADC driver.
    pub fn new(adc: Peri<'d, T>, resolution: Resolution) -> Self {
        rcc::enable_and_reset::<T>();

        T::regs().cfgr2().modify(|w| w.set_ckmode(Ckmode::SYSCLK));

        let prescaler = from_ker_ck(T::frequency());
        T::common_regs().ccr().modify(|w| w.set_presc(prescaler));

        let frequency = T::frequency() / prescaler;
        debug!("ADC frequency set to {}", frequency);

        if frequency > MAX_ADC_CLK_FREQ {
            panic!(
                "Maximal allowed frequency for the ADC is {} MHz and it varies with different packages, refer to ST docs for more information.",
                MAX_ADC_CLK_FREQ.0 / 1_000_000
            );
        }

        T::regs().cr().modify(|reg| {
            reg.set_advregen(true);
        });

        // "The software must wait for the ADC voltage regulator startup time."
        // See datasheet for the value.
        blocking_delay_us(TIME_ADC_VOLTAGE_REGUALTOR_STARTUP_US as u64 + 1);

        T::regs().cfgr1().modify(|reg| reg.set_res(resolution));

        // We have to make sure AUTOFF is OFF, but keep its value after calibration.
        let autoff_value = T::regs().cfgr1().read().autoff();
        T::regs().cfgr1().modify(|w| w.set_autoff(false));

        T::regs().cr().modify(|w| w.set_adcal(true));

        // "ADCAL bit stays at 1 during all the calibration sequence."
        // "It is then cleared by hardware as soon the calibration completes."
        while T::regs().cr().read().adcal() {}

        debug!("ADC calibration value: {}.", T::regs().dr().read().data());

        T::regs().cfgr1().modify(|w| w.set_autoff(autoff_value));

        T::enable();

        // single conversion mode, software trigger
        T::regs().cfgr1().modify(|w| {
            w.set_cont(false);
            w.set_exten(Exten::DISABLED);
            w.set_align(Align::RIGHT);
        });

        Self { adc }
    }

    /// Enable reading the voltage reference internal channel.
    pub fn enable_vrefint(&self) -> super::VrefInt {
        T::common_regs().ccr().modify(|reg| {
            reg.set_vrefen(true);
        });

        super::VrefInt {}
    }

    /// Enable reading the temperature internal channel.
    pub fn enable_temperature(&self) -> super::Temperature {
        debug!("Ensure that sample time is set to more than temperature sensor T_start from the datasheet!");
        T::common_regs().ccr().modify(|reg| {
            reg.set_tsen(true);
        });

        super::Temperature {}
    }
}<|MERGE_RESOLUTION|>--- conflicted
+++ resolved
@@ -30,7 +30,7 @@
 }
 
 fn from_ker_ck(frequency: Hertz) -> Presc {
-    let raw_prescaler = frequency.0 / MAX_ADC_CLK_FREQ.0;
+    let raw_prescaler = rcc::raw_prescaler(frequency.0, MAX_ADC_CLK_FREQ.0);
     match raw_prescaler {
         0 => Presc::DIV1,
         1 => Presc::DIV2,
@@ -43,25 +43,9 @@
     }
 }
 
-<<<<<<< HEAD
-impl Prescaler {
-    fn from_ker_ck(frequency: Hertz) -> Self {
-        let raw_prescaler = rcc::raw_prescaler(frequency.0, MAX_ADC_CLK_FREQ.0);
-        match raw_prescaler {
-            0 => Self::NotDivided,
-            1 => Self::DividedBy2,
-            2..=3 => Self::DividedBy4,
-            4..=5 => Self::DividedBy6,
-            6..=7 => Self::DividedBy8,
-            8..=9 => Self::DividedBy10,
-            10..=11 => Self::DividedBy12,
-            _ => unimplemented!(),
-        }
-=======
 impl<T: Instance> super::SealedAnyInstance for T {
     fn dr() -> *mut u16 {
         T::regs().dr().as_ptr() as *mut u16
->>>>>>> cf5ac499
     }
 
     fn enable() {
