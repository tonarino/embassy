# Changelog for embassy-stm32

All notable changes to this project will be documented in this file.

The format is based on [Keep a Changelog](https://keepachangelog.com/en/1.0.0/),
and this project adheres to [Semantic Versioning](https://semver.org/spec/v2.0.0.html).

<!-- next-header -->
## Unreleased - ReleaseDate

- fix: stm32/i2c: pull-down was enabled instead of pull-none when no internal pull-up was needed.
- feat: Improve blocking hash speed
- fix: Fix vrefbuf building with log feature
- fix: Fix performing a hash after performing a hmac
- chore: Updated stm32-metapac and stm32-data dependencies
<<<<<<< HEAD
- feat: stm32/adc/v3: allow DMA reads to loop through enable channels
=======
- fix: Fix XSPI not disabling alternate bytes when they were previously enabled
>>>>>>> ef673c6c

## 0.3.0 - 2025-08-12

- feat: Added VREFBUF voltage reference buffer driver ([#4524](https://github.com/embassy-rs/embassy/pull/4524))
- feat: Added complementary PWM idle-state control methods ([#4522](https://github.com/embassy-rs/embassy/pull/4522))
- feat: Added hardware oversampling support for ADC v3 ([#4279](https://github.com/embassy-rs/embassy/pull/4279))
- feat: Added ADC4 support for STM32WBA devices
- feat: Added USB OTG HS support for STM32WBA devices
- feat: Added STM32C071 and STM32C051 RCC support
- feat: Added PWM pin configuration options for different GPIO modes
- feat: Added RTC low-power support for STM32WBA65 ([#4418](https://github.com/embassy-rs/embassy/pull/4418))
- feat: Added eMMC support for SDMMC
- feat: Added auto-calibration for MSI frequencies on U5 devices ([#4313](https://github.com/embassy-rs/embassy/pull/4313))
- feat: Added DAC::new_unbuffered method ([#4183](https://github.com/embassy-rs/embassy/pull/4183))
- feat: Added helper methods for low-power interrupt timer ([#4305](https://github.com/embassy-rs/embassy/pull/4305))
- feat: Added ADC v1 analog watchdog implementation ([#4330](https://github.com/embassy-rs/embassy/pull/4330))
- feat: Added OPAMP RCC initialization ([#4358](https://github.com/embassy-rs/embassy/pull/4358))
- feat: Added const constructors for RCC Config structs ([#4231](https://github.com/embassy-rs/embassy/pull/4231))
- feat: Added FDCAN/BXCAN RAII instance counters ([#4272](https://github.com/embassy-rs/embassy/pull/4272))
- fix: Fixed I2C slave blocking read/write support ([#4454](https://github.com/embassy-rs/embassy/pull/4454))
- fix: Fixed STM32WBA VDDIO2 configuration ([#4424](https://github.com/embassy-rs/embassy/pull/4424))
- fix: Fixed timer break input 2 trait naming
- fix: Fixed dead-time computation in complementary PWM
- fix: Fixed get_max_duty off-by-one error for center-aligned mode ([#4302](https://github.com/embassy-rs/embassy/pull/4302))
- fix: Fixed STM32C09x build issues
- fix: Fixed STM32G0B0 build issues
- fix: Fixed HSEM CPUID detection and added missing RCC initialization ([#4324](https://github.com/embassy-rs/embassy/pull/4324))
- fix: Enable autoreload preload for complementary PWM ([#4303](https://github.com/embassy-rs/embassy/pull/4303))
- fix: Fixed DMA packing/unpacking functionality
- fix: Added missing fence on BDMA start operations
- fix: Improve error handling for I2C v2 NACK conditions
- fix: Renamed frequency parameters for consistency (freq -> frequency)
- chore: Updated stm32-metapac and stm32-data dependencies
- chore: Modify BufferedUart initialization to take pins before interrupts ([#3983](https://github.com/embassy-rs/embassy/pull/3983))
- feat: Added a 'single-bank' and a 'dual-bank' feature so chips with configurable flash bank setups are be supported in embassy ([#4125](https://github.com/embassy-rs/embassy/pull/4125))
- feat: Add automatic setting of remap bits when using alternate DMA channels on STM32F0 and STM32F3 devices ([#3653](https://github.com/embassy-rs/embassy/pull/3653))

## 0.2.0 - 2025-01-10

Starting 2025 strong with a release packed with new, exciting good stuff! 🚀

### New chips

This release adds support for many newly-released STM32 chips.

- STM32H7[RS] "bootflash line" ([#2898](https://github.com/embassy-rs/embassy/pull/2898))
- STM32U0 ([#2809](https://github.com/embassy-rs/embassy/pull/2809) [#2813](https://github.com/embassy-rs/embassy/pull/2813))
- STM32H5[23] ([#2892](https://github.com/embassy-rs/embassy/pull/2892))
- STM32U5[FG] ([#2892](https://github.com/embassy-rs/embassy/pull/2892))
- STM32WBA5[045] ([#2892](https://github.com/embassy-rs/embassy/pull/2892))

### Simpler APIs with less generics

Many HAL APIs have been simplified thanks to reducing the amount of generic parameters. This helps with creating arrays of pins or peripherals, and for calling the same code with different pins/peripherals without incurring in code size penalties d

For GPIO, the pins have been eliminated. `Output<'_, PA4>` is now `Output<'_>`.

For peripherals, both pins and DMA channels have been eliminated. Peripherals now have a "mode" generic param that specifies whether it's capable of async operation. For example, `I2c<'_, I2C2, NoDma, NoDma>` is now `I2c<'_, Blocking>` and `I2c<'_, I2C2, DMA2_CH1, DMA2_CH2>` is now `I2c<'_, Async>`.

- Removed DMA channel generic params for UART ([#2821](https://github.com/embassy-rs/embassy/pull/2821)), I2C ([#2820](https://github.com/embassy-rs/embassy/pull/2820)), SPI ([#2819](https://github.com/embassy-rs/embassy/pull/2819)), QSPI ([#2982](https://github.com/embassy-rs/embassy/pull/2982)), OSPI ([#2941](https://github.com/embassy-rs/embassy/pull/2941)).
- Removed peripheral generic params for GPIO ([#2471](https://github.com/embassy-rs/embassy/pull/2471)), UART ([#2836](https://github.com/embassy-rs/embassy/pull/2836)), I2C ([#2974](https://github.com/embassy-rs/embassy/pull/2974)), SPI ([#2835](https://github.com/embassy-rs/embassy/pull/2835))
- Remove generics in CAN ([#3012](https://github.com/embassy-rs/embassy/pull/3012), [#3020](https://github.com/embassy-rs/embassy/pull/3020), [#3032](https://github.com/embassy-rs/embassy/pull/3032), [#3033](https://github.com/embassy-rs/embassy/pull/3033))

### More complete and consistent RCC

RCC support has been vastly expanded and improved.
- The API is now consistent across all STM32 families. Previously in some families you'd configure the desired target frequencies for `sysclk` and the buses and `embassy-stm32` would try to calculate dividers and muxes to hit them as close as possible. This has proved to be intractable in the general case and hard to extend to more exotic RCC configurations. So, we have standardized on an API where the user specifies the settings for dividers and muxes directly. It's lower level but gices more control to the user, supports all edge case exotic configurations, and makes it easier to translate a configuration from the STM32CubeMX tool. ([Tracking issue](https://github.com/embassy-rs/embassy/issues/2515). [#2624](https://github.com/embassy-rs/embassy/pull/2624). F0, F1 [#2564](https://github.com/embassy-rs/embassy/pull/2564), F3 [#2560](https://github.com/embassy-rs/embassy/pull/2560), U5 [#2617](https://github.com/embassy-rs/embassy/pull/2617), [#3514](https://github.com/embassy-rs/embassy/pull/3514), [#3513](https://github.com/embassy-rs/embassy/pull/3513), G4 [#2579](https://github.com/embassy-rs/embassy/pull/2579), [#2618](https://github.com/embassy-rs/embassy/pull/2618), WBA [#2520](https://github.com/embassy-rs/embassy/pull/2520), G0, C0 ([#2656](https://github.com/embassy-rs/embassy/pull/2656)).
- Added support for configuring all per-peripheral clock muxes (CCIPRx, DCKCFGRx registers) in `config.rcc.mux`. This was previously handled in an ad-hoc way in some drivers (e.g. USB) and not at all in others (causing e.g. wrong SPI frequency) ([#2521](https://github.com/embassy-rs/embassy/pull/2521), [#2583](https://github.com/embassy-rs/embassy/pull/2583), [#2634](https://github.com/embassy-rs/embassy/pull/2634), [#2626](https://github.com/embassy-rs/embassy/pull/2626), [#2815](https://github.com/embassy-rs/embassy/pull/2815), [#2517](https://github.com/embassy-rs/embassy/pull/2517)).
- Switch to a safe configuration before configuring RCC. This helps avoid crashes when RCC has been already configured previously (for example by a bootloader). (F2, F4, F7 [#2829](https://github.com/embassy-rs/embassy/pull/2829), C0, F0, F1, F3, G0, G4, H5, H7[#3008](https://github.com/embassy-rs/embassy/pull/3008))
- Some new nice features:
    - Expose RCC enable and disable in public API. ([#2807](https://github.com/embassy-rs/embassy/pull/2807))
    - Add `unchecked-overclocking` feature that disables all asserts, allowing running RCC out of spec. ([#3574](https://github.com/embassy-rs/embassy/pull/3574))
- Many fixes:
    - Workaround H5 errata that accidentally clears RAM on backup domain reset. ([#2616](https://github.com/embassy-rs/embassy/pull/2616))
    - Reset RTC on L0 ([#2597](https://github.com/embassy-rs/embassy/pull/2597))
    - Fix H7 to use correct unit in vco clock check ([#2537](https://github.com/embassy-rs/embassy/pull/2537))
    - Fix incorrect D1CPRE max for STM32H7 RM0468 ([#2518](https://github.com/embassy-rs/embassy/pull/2518))
    - WBA's high speed external clock has to run at 32 MHz ([#2511](https://github.com/embassy-rs/embassy/pull/2511))
    - Take into account clock propagation delay to peripherals after enabling a clock. ([#2677](https://github.com/embassy-rs/embassy/pull/2677))
    - Fix crash caused by using higher MSI range as sysclk on STM32WL ([#2786](https://github.com/embassy-rs/embassy/pull/2786))
    - fix using HSI48 as SYSCLK on F0 devices with CRS ([#3652](https://github.com/embassy-rs/embassy/pull/3652))
    - compute LSE and LSI frequency for STM32L and STM32U0 series ([#3554](https://github.com/embassy-rs/embassy/pull/3554))
    - Add support for LSESYS, used to pass LSE clock to peripherals ([#3518](https://github.com/embassy-rs/embassy/pull/3518))
    - H5: LSE low drive mode is not functional ([#2738](https://github.com/embassy-rs/embassy/pull/2738))

### New peripheral drivers

- Dual-core support. First core initializes RCC and writes a struct into shared memory that the second core uses, ensuring no conflicts. ([#3158](https://github.com/embassy-rs/embassy/pull/3158), [#3263](https://github.com/embassy-rs/embassy/pull/3263), [#3687](https://github.com/embassy-rs/embassy/pull/3687))
- USB Type-C/USB Power Delivery Interface (UCPD) ([#2652](https://github.com/embassy-rs/embassy/pull/2652), [#2683](https://github.com/embassy-rs/embassy/pull/2683), [#2701](https://github.com/embassy-rs/embassy/pull/2701), [#2925](https://github.com/embassy-rs/embassy/pull/2925), [#3084](https://github.com/embassy-rs/embassy/pull/3084), [#3271](https://github.com/embassy-rs/embassy/pull/3271), [#3678](https://github.com/embassy-rs/embassy/pull/3678), [#3714](https://github.com/embassy-rs/embassy/pull/3714))
- Touch sensing controller (TSC) ([#2853](https://github.com/embassy-rs/embassy/pull/2853), [#3111](https://github.com/embassy-rs/embassy/pull/3111), [#3163](https://github.com/embassy-rs/embassy/pull/3163), [#3274](https://github.com/embassy-rs/embassy/pull/3274))
- Display Serial Interface (DSI) [#2903](https://github.com/embassy-rs/embassy/pull/2903), ([#3082](https://github.com/embassy-rs/embassy/pull/3082))
- LCD/TFT Display Controller (LTDC) ([#3126](https://github.com/embassy-rs/embassy/pull/3126), [#3458](https://github.com/embassy-rs/embassy/pull/3458))
- SPDIF receiver (SPDIFRX) ([#3280](https://github.com/embassy-rs/embassy/pull/3280))
- CORDIC math accelerator ([#2697](https://github.com/embassy-rs/embassy/pull/2697))
- Digital Temperature Sensor (DTS) ([#3717](https://github.com/embassy-rs/embassy/pull/3717))
- HMAC accelerator ([#2565](https://github.com/embassy-rs/embassy/pull/2565))
- Hash accelerator ([#2528](https://github.com/embassy-rs/embassy/pull/2528))
- Crypto accelerator ([#2619](https://github.com/embassy-rs/embassy/pull/2619), [#2691](https://github.com/embassy-rs/embassy/pull/2691))
- Semaphore (HSEM) ([#2777](https://github.com/embassy-rs/embassy/pull/2777), [#3161](https://github.com/embassy-rs/embassy/pull/3161))

### Improvements to existing drivers

GPIO:
- Generate singletons only for pins that actually exist. ([#3738](https://github.com/embassy-rs/embassy/pull/3738))
- Add `set_as_analog` to Flex ([#3017](https://github.com/embassy-rs/embassy/pull/3017))
- Add `embedded-hal` v0.2 `InputPin` impls for `OutputOpenDrain`. ([#2716](https://github.com/embassy-rs/embassy/pull/2716))
- Add a config option to make the VDDIO2 supply line valid ([#2737](https://github.com/embassy-rs/embassy/pull/2737))
- Refactor AfType ([#3031](https://github.com/embassy-rs/embassy/pull/3031))
- Gpiov1: Do not call set_speed for AFType::Input ([#2996](https://github.com/embassy-rs/embassy/pull/2996))

UART: 
- Add embedded-io impls ([#2739](https://github.com/embassy-rs/embassy/pull/2739))
- Add support for changing baud rate ([#3512](https://github.com/embassy-rs/embassy/pull/3512))
- Add split_ref ([#3500](https://github.com/embassy-rs/embassy/pull/3500))
- Add data bit selection ([#3595](https://github.com/embassy-rs/embassy/pull/3595))
- Add RX Pull configuration option ([#3415](https://github.com/embassy-rs/embassy/pull/3415))
- Add async flush ([#3379](https://github.com/embassy-rs/embassy/pull/3379))
- Add support for sending breaks ([#3286](https://github.com/embassy-rs/embassy/pull/3286))
- Disconnect pins on drop ([#3006](https://github.com/embassy-rs/embassy/pull/3006))
- Half-duplex improvements
    - Add half-duplex for all USART versions ([#2833](https://github.com/embassy-rs/embassy/pull/2833))
    - configurable readback for half-duplex. ([#3679](https://github.com/embassy-rs/embassy/pull/3679))
    - Convert uart half_duplex to use user configurable IO ([#3233](https://github.com/embassy-rs/embassy/pull/3233))
    - Fix uart::flush with FIFO at Half-Duplex mode ([#2895](https://github.com/embassy-rs/embassy/pull/2895))
    - Fix Half-Duplex sequential reads and writes ([#3089](https://github.com/embassy-rs/embassy/pull/3089))
    - disable transmitter during during half-duplex flush ([#3299](https://github.com/embassy-rs/embassy/pull/3299))
- Buffered UART improvements
    - Add embedded-io ReadReady impls ([#3179](https://github.com/embassy-rs/embassy/pull/3179), [#3451](https://github.com/embassy-rs/embassy/pull/3451))
    - Add constructors for RS485 ([#3441](https://github.com/embassy-rs/embassy/pull/3441))
    - Fix RingBufferedUartRx hard-resetting DMA after initial error ([#3356](https://github.com/embassy-rs/embassy/pull/3356))
    - Don't teardown during reconfigure ([#2989](https://github.com/embassy-rs/embassy/pull/2989))
    - Wake receive task for each received byte ([#2722](https://github.com/embassy-rs/embassy/pull/2722))
    - Fix dma and idle line detection in ringbuffereduartrx ([#3319](https://github.com/embassy-rs/embassy/pull/3319))

SPI: 
- Add MISO pullup configuration option ([#2943](https://github.com/embassy-rs/embassy/pull/2943))
- Add slew rate configuration options ([#3669](https://github.com/embassy-rs/embassy/pull/3669))
- Fix blocking_write on nosck spi. ([#3035](https://github.com/embassy-rs/embassy/pull/3035))
- Restrict txonly_nosck to SPIv1, it hangs in other versions. ([#3028](https://github.com/embassy-rs/embassy/pull/3028))
- Fix non-u8 word sizes. ([#3363](https://github.com/embassy-rs/embassy/pull/3363))
- Issue correct DMA word length when reading to prevent hang. ([#3362](https://github.com/embassy-rs/embassy/pull/3362))
- Add proper rxonly support for spi_v3 and force tx dma stream requirements. ([#3007](https://github.com/embassy-rs/embassy/pull/3007))

I2C:
- Implement asynchronous transactions ([#2742](https://github.com/embassy-rs/embassy/pull/2742))
- Implement blocking transactions ([#2713](https://github.com/embassy-rs/embassy/pull/2713))
- Disconnect pins on drop ([#3006](https://github.com/embassy-rs/embassy/pull/3006))
- Ensure bus is free before master-write operation ([#3104](https://github.com/embassy-rs/embassy/pull/3104))
- Add workaround for STM32 i2cv1 errata ([#2887](https://github.com/embassy-rs/embassy/pull/2887))
- Fix disabling pullup accidentally enabling pulldown ([#3410](https://github.com/embassy-rs/embassy/pull/3410))

Flash:
- Add L5 support ([#3423](https://github.com/embassy-rs/embassy/pull/3423))
- Add H5 support ([#3305](https://github.com/embassy-rs/embassy/pull/3305))
- add F2 support ([#3303](https://github.com/embassy-rs/embassy/pull/3303))
- Add U5 support ([#2591](https://github.com/embassy-rs/embassy/pull/2591), [#2792](https://github.com/embassy-rs/embassy/pull/2792))
- Add H50x support ([#2600](https://github.com/embassy-rs/embassy/pull/2600), [#2808](https://github.com/embassy-rs/embassy/pull/2808))
- Fix flash erase on F3 ([#3744](https://github.com/embassy-rs/embassy/pull/3744))
- Support G0 second flash bank ([#3711](https://github.com/embassy-rs/embassy/pull/3711))
- F1, F3: wait for BSY flag to clear before flashing ([#3217](https://github.com/embassy-rs/embassy/pull/3217))
- H7: enhance resilience to program sequence errors (pgserr) ([#2539](https://github.com/embassy-rs/embassy/pull/2539))

ADC:
- Add `AnyAdcChannel` type. You can obtain it from a pin with `.degrade_adc()`. Useful for making arrays of ADC pins. ([#2985](https://github.com/embassy-rs/embassy/pull/2985))
- Add L0 support ([#2544](https://github.com/embassy-rs/embassy/pull/2544))
- Add U5 support ([#3688](https://github.com/embassy-rs/embassy/pull/3688))
- Add H5 support ([#2613](https://github.com/embassy-rs/embassy/pull/2613), [#3557](https://github.com/embassy-rs/embassy/pull/3557))
- Add G4 async support ([#3566](https://github.com/embassy-rs/embassy/pull/3566))
- Add G4 support for calibrating differential inputs ([#3735](https://github.com/embassy-rs/embassy/pull/3735))
- Add oversampling and differential support for G4 ([#3169](https://github.com/embassy-rs/embassy/pull/3169))
- Add DMA support for ADC v2 ([#3116](https://github.com/embassy-rs/embassy/pull/3116))
- Add DMA support for ADC v3 and v4 ([#3128](https://github.com/embassy-rs/embassy/pull/3128))
- Unify naming `blocking_read` for blocking, `read` for async. ([#3148](https://github.com/embassy-rs/embassy/pull/3148))
- Fix channel count for the STM32G4 ADCs. ([#2828](https://github.com/embassy-rs/embassy/pull/2828))
- Fix blocking_delay_us() overflowing when sys freq is high ([#2825](https://github.com/embassy-rs/embassy/pull/2825))
- Remove need for taking a `Delay` impl. ([#2797](https://github.com/embassy-rs/embassy/pull/2797))
- H5: set OR.OP0 to 1 when ADCx_INP0 is selected, per RM ([#2776](https://github.com/embassy-rs/embassy/pull/2776))
- Add oversampling support ([#3124](https://github.com/embassy-rs/embassy/pull/3124))
- Adc averaging support for ADC v4. ([#3110](https://github.com/embassy-rs/embassy/pull/3110))
- F2 ADC fixes ([#2513](https://github.com/embassy-rs/embassy/pull/2513))

DAC:
- Fix new_internal not setting mode as documented ([#2886](https://github.com/embassy-rs/embassy/pull/2886))

OPAMP:
- Add missing opamp external outputs for STM32G4 ([#3636](https://github.com/embassy-rs/embassy/pull/3636))
- Add extra lifetime to opamp-using structs ([#3207](https://github.com/embassy-rs/embassy/pull/3207))
- Make OpAmp usable in follower configuration for internal DAC channel ([#3021](https://github.com/embassy-rs/embassy/pull/3021))

CAN:
- Add FDCAN support. ([#2475](https://github.com/embassy-rs/embassy/pull/2475), [#2571](https://github.com/embassy-rs/embassy/pull/2571), [#2623](https://github.com/embassy-rs/embassy/pull/2623), [#2631](https://github.com/embassy-rs/embassy/pull/2631), [#2635](https://github.com/embassy-rs/embassy/pull/2635), [#2637](https://github.com/embassy-rs/embassy/pull/2637), [#2645](https://github.com/embassy-rs/embassy/pull/2645), [#2647](https://github.com/embassy-rs/embassy/pull/2647), [#2658](https://github.com/embassy-rs/embassy/pull/2658), [#2703](https://github.com/embassy-rs/embassy/pull/2703), [#3364](https://github.com/embassy-rs/embassy/pull/3364))
- Simplify BXCAN API, make BXCAN and FDCAN APIs consistent. ([#2760](https://github.com/embassy-rs/embassy/pull/2760), [#2693](https://github.com/embassy-rs/embassy/pull/2693), [#2744](https://github.com/embassy-rs/embassy/pull/2744))
- Add buffered mode support ([#2588](https://github.com/embassy-rs/embassy/pull/2588))
- Add support for modifying the receiver filters from `BufferedCan`, `CanRx`, and `BufferedCanRx` ([#3733](https://github.com/embassy-rs/embassy/pull/3733))
- Add support for optional FIFO scheduling for outgoing frames ([#2988](https://github.com/embassy-rs/embassy/pull/2988))
- fdcan: Properties for common runtime get/set operations ([#2840](https://github.com/embassy-rs/embassy/pull/2840))
- fdcan: implement bus-off recovery ([#2832](https://github.com/embassy-rs/embassy/pull/2832))
- Add BXCAN sleep/wakeup functionality ([#2854](https://github.com/embassy-rs/embassy/pull/2854))
- Fix BXCAN hangs ([#3468](https://github.com/embassy-rs/embassy/pull/3468))
- add RTR flag if it is remote frame ([#3421](https://github.com/embassy-rs/embassy/pull/3421))
- Fix log storm when no CAN is connected ([#3284](https://github.com/embassy-rs/embassy/pull/3284))
- Fix error handling ([#2850](https://github.com/embassy-rs/embassy/pull/2850))
- Give CAN a kick when writing into TX buffer via sender. ([#2646](https://github.com/embassy-rs/embassy/pull/2646))
- Preseve the RTR flag in messages. ([#2745](https://github.com/embassy-rs/embassy/pull/2745))

FMC:
- Add 13bit address sdram constructors ([#3189](https://github.com/embassy-rs/embassy/pull/3189))

xSPI:
- Add OCTOSPI support ([#2672](https://github.com/embassy-rs/embassy/pull/2672))
- Add OCTOSPIM support ([#3102](https://github.com/embassy-rs/embassy/pull/3102))
- Add HEXADECASPI support ([#3667](https://github.com/embassy-rs/embassy/pull/3667))
- Add memory mapping support for QSPI ([#3725](https://github.com/embassy-rs/embassy/pull/3725))
- Add memory mapping support for OCTOSPI ([#3456](https://github.com/embassy-rs/embassy/pull/3456))
- Add async support for QSPI ([#3475](https://github.com/embassy-rs/embassy/pull/3475))
- Fix QSPI synchronous read operation hangs when FIFO is not full ([#3724](https://github.com/embassy-rs/embassy/pull/3724))
- Stick to `blocking_*` naming convention for QSPI, OSPI ([#3661](https://github.com/embassy-rs/embassy/pull/3661))

SDMMC:
- Add `block-device-driver` impl for use with `embedded-fatfs` ([#2607](https://github.com/embassy-rs/embassy/pull/2607))
- Allow cmd block to be passed in for sdmmc dma transfers ([#3188](https://github.com/embassy-rs/embassy/pull/3188))

ETH:
- Fix reception of multicast packets ([#3488](https://github.com/embassy-rs/embassy/pull/3488), [#3707](https://github.com/embassy-rs/embassy/pull/3707))
- Add support for executing custom SMI commands ([#3355](https://github.com/embassy-rs/embassy/pull/3355))
- Add support for MII interface ([#2465](https://github.com/embassy-rs/embassy/pull/2465))

USB:
- Assert correct clock on init. ([#2711](https://github.com/embassy-rs/embassy/pull/2711))
- Set PWR_CR2 USV on STM32L4 ([#2605](https://github.com/embassy-rs/embassy/pull/2605))
- USBD driver improvements:
    - Add ISO endpoint support ([#3314](https://github.com/embassy-rs/embassy/pull/3314))
    - Add support for L1. ([#2452](https://github.com/embassy-rs/embassy/pull/2452))
    - set USB initialization delay to 1µs ([#3700](https://github.com/embassy-rs/embassy/pull/3700))
- OTG driver improvements:
    - Add ISO endpoint support ([#3314](https://github.com/embassy-rs/embassy/pull/3314))
    - Add support for U595, U5A5 ([#3613](https://github.com/embassy-rs/embassy/pull/3613))
    - Add support for STM32H7R/S ([#3337](https://github.com/embassy-rs/embassy/pull/3337))
    - Add support for full-speed ULPI mode ([#3281](https://github.com/embassy-rs/embassy/pull/3281))
    - Make max EP count configurable ([#2881](https://github.com/embassy-rs/embassy/pull/2881))
    - fix corruption in CONTROL OUT transfers in stm32f4. ([#3565](https://github.com/embassy-rs/embassy/pull/3565))
    - Extract Synopsys USB OTG driver to a separate crate ([#2871](https://github.com/embassy-rs/embassy/pull/2871))
    - Add critical sections to avoid USB OTG corruption Errata ([#2823](https://github.com/embassy-rs/embassy/pull/2823))
    - Fix support for OTG_HS in FS mode. ([#2805](https://github.com/embassy-rs/embassy/pull/2805))

I2S:
- Add SPIv3 support. ([#2992](https://github.com/embassy-rs/embassy/pull/2992))
- Add full-duplex support. ([#2992](https://github.com/embassy-rs/embassy/pull/2992))
- Add I2S ringbuffered DMA support ([#3023](https://github.com/embassy-rs/embassy/pull/3023))
- Fix STM32F4 I2S clock calculations ([#3716](https://github.com/embassy-rs/embassy/pull/3716))

SAI:
- Add a function that waits for any SAI/ringbuffer write error ([#3545](https://github.com/embassy-rs/embassy/pull/3545))
- Disallow start without an initial write ([#3541](https://github.com/embassy-rs/embassy/pull/3541))
- Flush FIFO on init and disable ([#3538](https://github.com/embassy-rs/embassy/pull/3538))
- Fix MCKDIV for SAI v3/v4 ([#2710](https://github.com/embassy-rs/embassy/pull/2710))
- Pull down clock and data lines in receive mode ([#3326](https://github.com/embassy-rs/embassy/pull/3326))
- Add function to check if SAI is muted ([#3282](https://github.com/embassy-rs/embassy/pull/3282))

Low-power support:
- Update `embassy-executor` to v0.7.
- Add support for U0 ([#3556](https://github.com/embassy-rs/embassy/pull/3556))
- Add support for U5 ([#3496](https://github.com/embassy-rs/embassy/pull/3496))
- Add support for H5 ([#2877](https://github.com/embassy-rs/embassy/pull/2877))
- Add support for L4 ([#3213](https://github.com/embassy-rs/embassy/pull/3213))
- Fix low-power EXTI IRQ handler dropped edges ([#3404](https://github.com/embassy-rs/embassy/pull/3404))
- Fix alarms not triggering in some cases ([#3592](https://github.com/embassy-rs/embassy/pull/3592))

Timer:
- Add Input Capture high-level driver ([#2912](https://github.com/embassy-rs/embassy/pull/2912))
- Add PWM Input high-level driver ([#3014](https://github.com/embassy-rs/embassy/pull/3014))
- Add support for splitting `SimplePwm` into channels ([#3317](https://github.com/embassy-rs/embassy/pull/3317))
- Fix `SimplePwm` not enabling output pin in some stm32 families ([#2670](https://github.com/embassy-rs/embassy/pull/2670))
- Add LPTIM low-level driver. ([#3310](https://github.com/embassy-rs/embassy/pull/3310))
- Low-level TIM driver improvements:
    - Simplify traits, convert from trait methods to struct. ([#2728](https://github.com/embassy-rs/embassy/pull/2728))
    - Add `low_level::Timer::get_clock_frequency()` ([#2908](https://github.com/embassy-rs/embassy/pull/2908))
    - Fix 32bit timer off by one ARR error ([#2876](https://github.com/embassy-rs/embassy/pull/2876))
    - Avoid max_compare_value >= u16::MAX ([#3549](https://github.com/embassy-rs/embassy/pull/3549))

DMA:
- Add `AnyChannel` type. Similar to `AnyPin`, it allows representing any DMA channel at runtime without needing generics. ([#2606](https://github.com/embassy-rs/embassy/pull/2606))
, Add support for BDMA on H7 ([#2606](https://github.com/embassy-rs/embassy/pull/2606))
- Add async `stop()` function to BDMA, DMA ([#2757](https://github.com/embassy-rs/embassy/pull/2757))
- Add configuration option for DMA Request Priority ([#2680](https://github.com/embassy-rs/embassy/pull/2680))
- Rewrite DMA ringbuffers ([#3336](https://github.com/embassy-rs/embassy/pull/3336))
- Enable half transfer IRQ when constructing a ReadableDmaRingBuffer ([#3093](https://github.com/embassy-rs/embassy/pull/3093))
- Right-align `write_immediate()` in ring buffers ([#3588](https://github.com/embassy-rs/embassy/pull/3588))

`embassy-time` driver:
- Update to `embassy-time` v0.4, `embassy-time-driver` v0.2. ([#3593](https://github.com/embassy-rs/embassy/pull/3593))
- Change preference order of `time-driver-any` to pick less-featureful timers first. ([#2570](https://github.com/embassy-rs/embassy/pull/2570))
- Allow using more TIMx timers for the time driver  of TIM1 ([#2570](https://github.com/embassy-rs/embassy/pull/2570), [#2614](https://github.com/embassy-rs/embassy/pull/2614))
- Correctly gate `time` feature of embassy-embedded-hal in embassy-stm32 ([#3359](https://github.com/embassy-rs/embassy/pull/3359))
- adds timer-driver for tim21 and tim22 (on L0) ([#2450](https://github.com/embassy-rs/embassy/pull/2450))

WDG:
- Allow higher PSC value for iwdg_v3 ... ([#2628](https://github.com/embassy-rs/embassy/pull/2628))

Misc:
- Allow `bind_interrupts!` to accept conditional compilation attrs ([#3444](https://github.com/embassy-rs/embassy/pull/3444))

## 0.1.0 - 2024-01-12

First release.<|MERGE_RESOLUTION|>--- conflicted
+++ resolved
@@ -13,11 +13,8 @@
 - fix: Fix vrefbuf building with log feature
 - fix: Fix performing a hash after performing a hmac
 - chore: Updated stm32-metapac and stm32-data dependencies
-<<<<<<< HEAD
 - feat: stm32/adc/v3: allow DMA reads to loop through enable channels
-=======
 - fix: Fix XSPI not disabling alternate bytes when they were previously enabled
->>>>>>> ef673c6c
 
 ## 0.3.0 - 2025-08-12
 
