# Changelog for embassy-stm32

All notable changes to this project will be documented in this file.

The format is based on [Keep a Changelog](https://keepachangelog.com/en/1.0.0/),
and this project adheres to [Semantic Versioning](https://semver.org/spec/v2.0.0.html).

<!-- next-header -->
### [Unreleased]

* **Fix(stm32h5):** Prevent a HardFault crash on STM32H5 devices by changing `uid()` to return `[u8; 12]` by value instead of a reference. (Fixes #2696)
## Unreleased - ReleaseDate

- fix flash erase on L4 & L5
- fix: Fixed STM32H5 builds requiring time feature
- feat: Derive Clone, Copy for QSPI Config
- fix: stm32/i2c in master mode (blocking): subsequent transmissions failed after a NACK was received
- feat: stm32/timer: add set_polarity functions for main and complementary outputs in complementary_pwm
- Add I2S support for STM32F1, STM32C0, STM32F0, STM32F3, STM32F7, STM32G0, STM32WL, STM32H5, STM32H7RS
- fix: STM32: Prevent dropped DacChannel from disabling Dac peripheral if another DacChannel is still in scope ([#4577](https://github.com/embassy-rs/embassy/pull/4577))
- feat: Added support for more OctoSPI configurations (e.g. APS6408 RAM) ([#4581](https://github.com/embassy-rs/embassy/pull/4581))
- fix: stm32/usart: fix bug with blocking flush in buffered uart ([#4648](https://github.com/embassy-rs/embassy/pull/4648))
- fix: stm32/(ospi/hspi/xspi): Fix the alternate bytes register config sticking around for subsequent writes
- feat: Configurable gpio speed for QSPI
- feat: derive Clone, Copy and defmt::Format for all *SPI-related configs
- fix: handle address and data-length errors in OSPI
- feat: Allow OSPI DMA writes larger than 64kB using chunking
- feat: More ADC enums for g0 PAC, API change for oversampling, allow separate sample times
- feat: Add USB CRS sync support for STM32C071
- fix: RTC register definition for STM32L4P5 and L4Q5 as they use v3 register map.
- fix: Cut down the capabilities of the STM32L412 and L422 RTC as those are missing binary timer mode and underflow interrupt.
- fix: Allow configuration of the internal pull up/down resistors on the pins for the Qei peripheral, as well as the Qei decoder mode.
- feat: stm32/rcc/mco: Added support for IO driver strength when using Master Clock Out IO. This changes signature on Mco::new taking a McoConfig struct ([#4679](https://github.com/embassy-rs/embassy/pull/4679))
- feat: derive Clone, Copy and defmt::Format for all SPI-related configs
- feat: stm32/usart: add `eager_reads` option to control if buffered readers return as soon as possible or after more data is available ([#4668](https://github.com/embassy-rs/embassy/pull/4668))
- feat: stm32/usart: add `de_assertion_time` and `de_deassertion_time` config options
- change: stm32/uart: BufferedUartRx now returns all available bytes from the internal buffer
- change: timer: added output compare values
- feat: timer: add ability to set master mode
<<<<<<< HEAD
- feat: stm32/fdcan: add ability to control automatic recovery from bus off ([#4821](https://github.com/embassy-rs/embassy/pull/4821))
- 
=======
- fix: usart: fix race condition in ringbuffered usart

>>>>>>> cf231d46
## 0.4.0 - 2025-08-26

- feat: stm32/sai: make NODIV independent of MCKDIV 
- fix: stm32/sai: fix WB MCKDIV
- fix: stm32/i2c: pull-down was enabled instead of pull-none when no internal pull-up was needed.
- feat: Improve blocking hash speed
- fix: Fix vrefbuf building with log feature
- fix: Fix performing a hash after performing a hmac
- chore: Updated stm32-metapac and stm32-data dependencies
- feat: stm32/adc/v3: allow DMA reads to loop through enable channels
- fix: Fix XSPI not disabling alternate bytes when they were previously enabled
- fix: Fix stm32h7rs init when using external flash via XSPI
- feat: Add Adc::new_with_clock() to configure analog clock
- feat: Add GPDMA linked-list + ringbuffer support ([#3923](https://github.com/embassy-rs/embassy/pull/3923))
- feat: Added support for STM32F1 peripheral pin remapping (AFIO) ([#4430](https://github.com/embassy-rs/embassy/pull/4430))

## 0.3.0 - 2025-08-12

- feat: Added VREFBUF voltage reference buffer driver ([#4524](https://github.com/embassy-rs/embassy/pull/4524))
- feat: Added complementary PWM idle-state control methods ([#4522](https://github.com/embassy-rs/embassy/pull/4522))
- feat: Added hardware oversampling support for ADC v3 ([#4279](https://github.com/embassy-rs/embassy/pull/4279))
- feat: Added ADC4 support for STM32WBA devices
- feat: Added USB OTG HS support for STM32WBA devices
- feat: Added STM32C071 and STM32C051 RCC support
- feat: Added PWM pin configuration options for different GPIO modes
- feat: Added RTC low-power support for STM32WBA65 ([#4418](https://github.com/embassy-rs/embassy/pull/4418))
- feat: Added eMMC support for SDMMC
- feat: Added auto-calibration for MSI frequencies on U5 devices ([#4313](https://github.com/embassy-rs/embassy/pull/4313))
- feat: Added DAC::new_unbuffered method ([#4183](https://github.com/embassy-rs/embassy/pull/4183))
- feat: Added helper methods for low-power interrupt timer ([#4305](https://github.com/embassy-rs/embassy/pull/4305))
- feat: Added ADC v1 analog watchdog implementation ([#4330](https://github.com/embassy-rs/embassy/pull/4330))
- feat: Added OPAMP RCC initialization ([#4358](https://github.com/embassy-rs/embassy/pull/4358))
- feat: Added const constructors for RCC Config structs ([#4231](https://github.com/embassy-rs/embassy/pull/4231))
- feat: Added FDCAN/BXCAN RAII instance counters ([#4272](https://github.com/embassy-rs/embassy/pull/4272))
- fix: Fixed I2C slave blocking read/write support ([#4454](https://github.com/embassy-rs/embassy/pull/4454))
- fix: Fixed STM32WBA VDDIO2 configuration ([#4424](https://github.com/embassy-rs/embassy/pull/4424))
- fix: Fixed timer break input 2 trait naming
- fix: Fixed dead-time computation in complementary PWM
- fix: Fixed get_max_duty off-by-one error for center-aligned mode ([#4302](https://github.com/embassy-rs/embassy/pull/4302))
- fix: Fixed STM32C09x build issues
- fix: Fixed STM32G0B0 build issues
- fix: Fixed HSEM CPUID detection and added missing RCC initialization ([#4324](https://github.com/embassy-rs/embassy/pull/4324))
- fix: Enable autoreload preload for complementary PWM ([#4303](https://github.com/embassy-rs/embassy/pull/4303))
- fix: Fixed DMA packing/unpacking functionality
- fix: Added missing fence on BDMA start operations
- fix: Improve error handling for I2C v2 NACK conditions
- fix: Renamed frequency parameters for consistency (freq -> frequency)
- chore: Updated stm32-metapac and stm32-data dependencies
- chore: Modify BufferedUart initialization to take pins before interrupts ([#3983](https://github.com/embassy-rs/embassy/pull/3983))
- feat: Added a 'single-bank' and a 'dual-bank' feature so chips with configurable flash bank setups are be supported in embassy ([#4125](https://github.com/embassy-rs/embassy/pull/4125))
- feat: Add automatic setting of remap bits when using alternate DMA channels on STM32F0 and STM32F3 devices ([#3653](https://github.com/embassy-rs/embassy/pull/3653))

## 0.2.0 - 2025-01-10

Starting 2025 strong with a release packed with new, exciting good stuff! 🚀

### New chips

This release adds support for many newly-released STM32 chips.

- STM32H7[RS] "bootflash line" ([#2898](https://github.com/embassy-rs/embassy/pull/2898))
- STM32U0 ([#2809](https://github.com/embassy-rs/embassy/pull/2809) [#2813](https://github.com/embassy-rs/embassy/pull/2813))
- STM32H5[23] ([#2892](https://github.com/embassy-rs/embassy/pull/2892))
- STM32U5[FG] ([#2892](https://github.com/embassy-rs/embassy/pull/2892))
- STM32WBA5[045] ([#2892](https://github.com/embassy-rs/embassy/pull/2892))

### Simpler APIs with less generics

Many HAL APIs have been simplified thanks to reducing the amount of generic parameters. This helps with creating arrays of pins or peripherals, and for calling the same code with different pins/peripherals without incurring in code size penalties d

For GPIO, the pins have been eliminated. `Output<'_, PA4>` is now `Output<'_>`.

For peripherals, both pins and DMA channels have been eliminated. Peripherals now have a "mode" generic param that specifies whether it's capable of async operation. For example, `I2c<'_, I2C2, NoDma, NoDma>` is now `I2c<'_, Blocking>` and `I2c<'_, I2C2, DMA2_CH1, DMA2_CH2>` is now `I2c<'_, Async>`.

- Removed DMA channel generic params for UART ([#2821](https://github.com/embassy-rs/embassy/pull/2821)), I2C ([#2820](https://github.com/embassy-rs/embassy/pull/2820)), SPI ([#2819](https://github.com/embassy-rs/embassy/pull/2819)), QSPI ([#2982](https://github.com/embassy-rs/embassy/pull/2982)), OSPI ([#2941](https://github.com/embassy-rs/embassy/pull/2941)).
- Removed peripheral generic params for GPIO ([#2471](https://github.com/embassy-rs/embassy/pull/2471)), UART ([#2836](https://github.com/embassy-rs/embassy/pull/2836)), I2C ([#2974](https://github.com/embassy-rs/embassy/pull/2974)), SPI ([#2835](https://github.com/embassy-rs/embassy/pull/2835))
- Remove generics in CAN ([#3012](https://github.com/embassy-rs/embassy/pull/3012), [#3020](https://github.com/embassy-rs/embassy/pull/3020), [#3032](https://github.com/embassy-rs/embassy/pull/3032), [#3033](https://github.com/embassy-rs/embassy/pull/3033))

### More complete and consistent RCC

RCC support has been vastly expanded and improved.
- The API is now consistent across all STM32 families. Previously in some families you'd configure the desired target frequencies for `sysclk` and the buses and `embassy-stm32` would try to calculate dividers and muxes to hit them as close as possible. This has proved to be intractable in the general case and hard to extend to more exotic RCC configurations. So, we have standardized on an API where the user specifies the settings for dividers and muxes directly. It's lower level but gices more control to the user, supports all edge case exotic configurations, and makes it easier to translate a configuration from the STM32CubeMX tool. ([Tracking issue](https://github.com/embassy-rs/embassy/issues/2515). [#2624](https://github.com/embassy-rs/embassy/pull/2624). F0, F1 [#2564](https://github.com/embassy-rs/embassy/pull/2564), F3 [#2560](https://github.com/embassy-rs/embassy/pull/2560), U5 [#2617](https://github.com/embassy-rs/embassy/pull/2617), [#3514](https://github.com/embassy-rs/embassy/pull/3514), [#3513](https://github.com/embassy-rs/embassy/pull/3513), G4 [#2579](https://github.com/embassy-rs/embassy/pull/2579), [#2618](https://github.com/embassy-rs/embassy/pull/2618), WBA [#2520](https://github.com/embassy-rs/embassy/pull/2520), G0, C0 ([#2656](https://github.com/embassy-rs/embassy/pull/2656)).
- Added support for configuring all per-peripheral clock muxes (CCIPRx, DCKCFGRx registers) in `config.rcc.mux`. This was previously handled in an ad-hoc way in some drivers (e.g. USB) and not at all in others (causing e.g. wrong SPI frequency) ([#2521](https://github.com/embassy-rs/embassy/pull/2521), [#2583](https://github.com/embassy-rs/embassy/pull/2583), [#2634](https://github.com/embassy-rs/embassy/pull/2634), [#2626](https://github.com/embassy-rs/embassy/pull/2626), [#2815](https://github.com/embassy-rs/embassy/pull/2815), [#2517](https://github.com/embassy-rs/embassy/pull/2517)).
- Switch to a safe configuration before configuring RCC. This helps avoid crashes when RCC has been already configured previously (for example by a bootloader). (F2, F4, F7 [#2829](https://github.com/embassy-rs/embassy/pull/2829), C0, F0, F1, F3, G0, G4, H5, H7[#3008](https://github.com/embassy-rs/embassy/pull/3008))
- Some new nice features:
    - Expose RCC enable and disable in public API. ([#2807](https://github.com/embassy-rs/embassy/pull/2807))
    - Add `unchecked-overclocking` feature that disables all asserts, allowing running RCC out of spec. ([#3574](https://github.com/embassy-rs/embassy/pull/3574))
- Many fixes:
    - Workaround H5 errata that accidentally clears RAM on backup domain reset. ([#2616](https://github.com/embassy-rs/embassy/pull/2616))
    - Reset RTC on L0 ([#2597](https://github.com/embassy-rs/embassy/pull/2597))
    - Fix H7 to use correct unit in vco clock check ([#2537](https://github.com/embassy-rs/embassy/pull/2537))
    - Fix incorrect D1CPRE max for STM32H7 RM0468 ([#2518](https://github.com/embassy-rs/embassy/pull/2518))
    - WBA's high speed external clock has to run at 32 MHz ([#2511](https://github.com/embassy-rs/embassy/pull/2511))
    - Take into account clock propagation delay to peripherals after enabling a clock. ([#2677](https://github.com/embassy-rs/embassy/pull/2677))
    - Fix crash caused by using higher MSI range as sysclk on STM32WL ([#2786](https://github.com/embassy-rs/embassy/pull/2786))
    - fix using HSI48 as SYSCLK on F0 devices with CRS ([#3652](https://github.com/embassy-rs/embassy/pull/3652))
    - compute LSE and LSI frequency for STM32L and STM32U0 series ([#3554](https://github.com/embassy-rs/embassy/pull/3554))
    - Add support for LSESYS, used to pass LSE clock to peripherals ([#3518](https://github.com/embassy-rs/embassy/pull/3518))
    - H5: LSE low drive mode is not functional ([#2738](https://github.com/embassy-rs/embassy/pull/2738))

### New peripheral drivers

- Dual-core support. First core initializes RCC and writes a struct into shared memory that the second core uses, ensuring no conflicts. ([#3158](https://github.com/embassy-rs/embassy/pull/3158), [#3263](https://github.com/embassy-rs/embassy/pull/3263), [#3687](https://github.com/embassy-rs/embassy/pull/3687))
- USB Type-C/USB Power Delivery Interface (UCPD) ([#2652](https://github.com/embassy-rs/embassy/pull/2652), [#2683](https://github.com/embassy-rs/embassy/pull/2683), [#2701](https://github.com/embassy-rs/embassy/pull/2701), [#2925](https://github.com/embassy-rs/embassy/pull/2925), [#3084](https://github.com/embassy-rs/embassy/pull/3084), [#3271](https://github.com/embassy-rs/embassy/pull/3271), [#3678](https://github.com/embassy-rs/embassy/pull/3678), [#3714](https://github.com/embassy-rs/embassy/pull/3714))
- Touch sensing controller (TSC) ([#2853](https://github.com/embassy-rs/embassy/pull/2853), [#3111](https://github.com/embassy-rs/embassy/pull/3111), [#3163](https://github.com/embassy-rs/embassy/pull/3163), [#3274](https://github.com/embassy-rs/embassy/pull/3274))
- Display Serial Interface (DSI) [#2903](https://github.com/embassy-rs/embassy/pull/2903), ([#3082](https://github.com/embassy-rs/embassy/pull/3082))
- LCD/TFT Display Controller (LTDC) ([#3126](https://github.com/embassy-rs/embassy/pull/3126), [#3458](https://github.com/embassy-rs/embassy/pull/3458))
- SPDIF receiver (SPDIFRX) ([#3280](https://github.com/embassy-rs/embassy/pull/3280))
- CORDIC math accelerator ([#2697](https://github.com/embassy-rs/embassy/pull/2697))
- Digital Temperature Sensor (DTS) ([#3717](https://github.com/embassy-rs/embassy/pull/3717))
- HMAC accelerator ([#2565](https://github.com/embassy-rs/embassy/pull/2565))
- Hash accelerator ([#2528](https://github.com/embassy-rs/embassy/pull/2528))
- Crypto accelerator ([#2619](https://github.com/embassy-rs/embassy/pull/2619), [#2691](https://github.com/embassy-rs/embassy/pull/2691))
- Semaphore (HSEM) ([#2777](https://github.com/embassy-rs/embassy/pull/2777), [#3161](https://github.com/embassy-rs/embassy/pull/3161))

### Improvements to existing drivers

GPIO:
- Generate singletons only for pins that actually exist. ([#3738](https://github.com/embassy-rs/embassy/pull/3738))
- Add `set_as_analog` to Flex ([#3017](https://github.com/embassy-rs/embassy/pull/3017))
- Add `embedded-hal` v0.2 `InputPin` impls for `OutputOpenDrain`. ([#2716](https://github.com/embassy-rs/embassy/pull/2716))
- Add a config option to make the VDDIO2 supply line valid ([#2737](https://github.com/embassy-rs/embassy/pull/2737))
- Refactor AfType ([#3031](https://github.com/embassy-rs/embassy/pull/3031))
- Gpiov1: Do not call set_speed for AFType::Input ([#2996](https://github.com/embassy-rs/embassy/pull/2996))

UART:
- Add embedded-io impls ([#2739](https://github.com/embassy-rs/embassy/pull/2739))
- Add support for changing baud rate ([#3512](https://github.com/embassy-rs/embassy/pull/3512))
- Add split_ref ([#3500](https://github.com/embassy-rs/embassy/pull/3500))
- Add data bit selection ([#3595](https://github.com/embassy-rs/embassy/pull/3595))
- Add RX Pull configuration option ([#3415](https://github.com/embassy-rs/embassy/pull/3415))
- Add async flush ([#3379](https://github.com/embassy-rs/embassy/pull/3379))
- Add support for sending breaks ([#3286](https://github.com/embassy-rs/embassy/pull/3286))
- Disconnect pins on drop ([#3006](https://github.com/embassy-rs/embassy/pull/3006))
- Half-duplex improvements
    - Add half-duplex for all USART versions ([#2833](https://github.com/embassy-rs/embassy/pull/2833))
    - configurable readback for half-duplex. ([#3679](https://github.com/embassy-rs/embassy/pull/3679))
    - Convert uart half_duplex to use user configurable IO ([#3233](https://github.com/embassy-rs/embassy/pull/3233))
    - Fix uart::flush with FIFO at Half-Duplex mode ([#2895](https://github.com/embassy-rs/embassy/pull/2895))
    - Fix Half-Duplex sequential reads and writes ([#3089](https://github.com/embassy-rs/embassy/pull/3089))
    - disable transmitter during during half-duplex flush ([#3299](https://github.com/embassy-rs/embassy/pull/3299))
- Buffered UART improvements
    - Add embedded-io ReadReady impls ([#3179](https://github.com/embassy-rs/embassy/pull/3179), [#3451](https://github.com/embassy-rs/embassy/pull/3451))
    - Add constructors for RS485 ([#3441](https://github.com/embassy-rs/embassy/pull/3441))
    - Fix RingBufferedUartRx hard-resetting DMA after initial error ([#3356](https://github.com/embassy-rs/embassy/pull/3356))
    - Don't teardown during reconfigure ([#2989](https://github.com/embassy-rs/embassy/pull/2989))
    - Wake receive task for each received byte ([#2722](https://github.com/embassy-rs/embassy/pull/2722))
    - Fix dma and idle line detection in ringbuffereduartrx ([#3319](https://github.com/embassy-rs/embassy/pull/3319))

SPI:
- Add MISO pullup configuration option ([#2943](https://github.com/embassy-rs/embassy/pull/2943))
- Add slew rate configuration options ([#3669](https://github.com/embassy-rs/embassy/pull/3669))
- Fix blocking_write on nosck spi. ([#3035](https://github.com/embassy-rs/embassy/pull/3035))
- Restrict txonly_nosck to SPIv1, it hangs in other versions. ([#3028](https://github.com/embassy-rs/embassy/pull/3028))
- Fix non-u8 word sizes. ([#3363](https://github.com/embassy-rs/embassy/pull/3363))
- Issue correct DMA word length when reading to prevent hang. ([#3362](https://github.com/embassy-rs/embassy/pull/3362))
- Add proper rxonly support for spi_v3 and force tx dma stream requirements. ([#3007](https://github.com/embassy-rs/embassy/pull/3007))

I2C:
- Implement asynchronous transactions ([#2742](https://github.com/embassy-rs/embassy/pull/2742))
- Implement blocking transactions ([#2713](https://github.com/embassy-rs/embassy/pull/2713))
- Disconnect pins on drop ([#3006](https://github.com/embassy-rs/embassy/pull/3006))
- Ensure bus is free before master-write operation ([#3104](https://github.com/embassy-rs/embassy/pull/3104))
- Add workaround for STM32 i2cv1 errata ([#2887](https://github.com/embassy-rs/embassy/pull/2887))
- Fix disabling pullup accidentally enabling pulldown ([#3410](https://github.com/embassy-rs/embassy/pull/3410))

Flash:
- Add L5 support ([#3423](https://github.com/embassy-rs/embassy/pull/3423))
- Add H5 support ([#3305](https://github.com/embassy-rs/embassy/pull/3305))
- add F2 support ([#3303](https://github.com/embassy-rs/embassy/pull/3303))
- Add U5 support ([#2591](https://github.com/embassy-rs/embassy/pull/2591), [#2792](https://github.com/embassy-rs/embassy/pull/2792))
- Add H50x support ([#2600](https://github.com/embassy-rs/embassy/pull/2600), [#2808](https://github.com/embassy-rs/embassy/pull/2808))
- Fix flash erase on F3 ([#3744](https://github.com/embassy-rs/embassy/pull/3744))
- Support G0 second flash bank ([#3711](https://github.com/embassy-rs/embassy/pull/3711))
- F1, F3: wait for BSY flag to clear before flashing ([#3217](https://github.com/embassy-rs/embassy/pull/3217))
- H7: enhance resilience to program sequence errors (pgserr) ([#2539](https://github.com/embassy-rs/embassy/pull/2539))

ADC:
- Add `AnyAdcChannel` type. You can obtain it from a pin with `.degrade_adc()`. Useful for making arrays of ADC pins. ([#2985](https://github.com/embassy-rs/embassy/pull/2985))
- Add L0 support ([#2544](https://github.com/embassy-rs/embassy/pull/2544))
- Add U5 support ([#3688](https://github.com/embassy-rs/embassy/pull/3688))
- Add H5 support ([#2613](https://github.com/embassy-rs/embassy/pull/2613), [#3557](https://github.com/embassy-rs/embassy/pull/3557))
- Add G4 async support ([#3566](https://github.com/embassy-rs/embassy/pull/3566))
- Add G4 support for calibrating differential inputs ([#3735](https://github.com/embassy-rs/embassy/pull/3735))
- Add oversampling and differential support for G4 ([#3169](https://github.com/embassy-rs/embassy/pull/3169))
- Add DMA support for ADC v2 ([#3116](https://github.com/embassy-rs/embassy/pull/3116))
- Add DMA support for ADC v3 and v4 ([#3128](https://github.com/embassy-rs/embassy/pull/3128))
- Unify naming `blocking_read` for blocking, `read` for async. ([#3148](https://github.com/embassy-rs/embassy/pull/3148))
- Fix channel count for the STM32G4 ADCs. ([#2828](https://github.com/embassy-rs/embassy/pull/2828))
- Fix blocking_delay_us() overflowing when sys freq is high ([#2825](https://github.com/embassy-rs/embassy/pull/2825))
- Remove need for taking a `Delay` impl. ([#2797](https://github.com/embassy-rs/embassy/pull/2797))
- H5: set OR.OP0 to 1 when ADCx_INP0 is selected, per RM ([#2776](https://github.com/embassy-rs/embassy/pull/2776))
- Add oversampling support ([#3124](https://github.com/embassy-rs/embassy/pull/3124))
- Adc averaging support for ADC v4. ([#3110](https://github.com/embassy-rs/embassy/pull/3110))
- F2 ADC fixes ([#2513](https://github.com/embassy-rs/embassy/pull/2513))

DAC:
- Fix new_internal not setting mode as documented ([#2886](https://github.com/embassy-rs/embassy/pull/2886))

OPAMP:
- Add missing opamp external outputs for STM32G4 ([#3636](https://github.com/embassy-rs/embassy/pull/3636))
- Add extra lifetime to opamp-using structs ([#3207](https://github.com/embassy-rs/embassy/pull/3207))
- Make OpAmp usable in follower configuration for internal DAC channel ([#3021](https://github.com/embassy-rs/embassy/pull/3021))

CAN:
- Add FDCAN support. ([#2475](https://github.com/embassy-rs/embassy/pull/2475), [#2571](https://github.com/embassy-rs/embassy/pull/2571), [#2623](https://github.com/embassy-rs/embassy/pull/2623), [#2631](https://github.com/embassy-rs/embassy/pull/2631), [#2635](https://github.com/embassy-rs/embassy/pull/2635), [#2637](https://github.com/embassy-rs/embassy/pull/2637), [#2645](https://github.com/embassy-rs/embassy/pull/2645), [#2647](https://github.com/embassy-rs/embassy/pull/2647), [#2658](https://github.com/embassy-rs/embassy/pull/2658), [#2703](https://github.com/embassy-rs/embassy/pull/2703), [#3364](https://github.com/embassy-rs/embassy/pull/3364))
- Simplify BXCAN API, make BXCAN and FDCAN APIs consistent. ([#2760](https://github.com/embassy-rs/embassy/pull/2760), [#2693](https://github.com/embassy-rs/embassy/pull/2693), [#2744](https://github.com/embassy-rs/embassy/pull/2744))
- Add buffered mode support ([#2588](https://github.com/embassy-rs/embassy/pull/2588))
- Add support for modifying the receiver filters from `BufferedCan`, `CanRx`, and `BufferedCanRx` ([#3733](https://github.com/embassy-rs/embassy/pull/3733))
- Add support for optional FIFO scheduling for outgoing frames ([#2988](https://github.com/embassy-rs/embassy/pull/2988))
- fdcan: Properties for common runtime get/set operations ([#2840](https://github.com/embassy-rs/embassy/pull/2840))
- fdcan: implement bus-off recovery ([#2832](https://github.com/embassy-rs/embassy/pull/2832))
- Add BXCAN sleep/wakeup functionality ([#2854](https://github.com/embassy-rs/embassy/pull/2854))
- Fix BXCAN hangs ([#3468](https://github.com/embassy-rs/embassy/pull/3468))
- add RTR flag if it is remote frame ([#3421](https://github.com/embassy-rs/embassy/pull/3421))
- Fix log storm when no CAN is connected ([#3284](https://github.com/embassy-rs/embassy/pull/3284))
- Fix error handling ([#2850](https://github.com/embassy-rs/embassy/pull/2850))
- Give CAN a kick when writing into TX buffer via sender. ([#2646](https://github.com/embassy-rs/embassy/pull/2646))
- Preseve the RTR flag in messages. ([#2745](https://github.com/embassy-rs/embassy/pull/2745))

FMC:
- Add 13bit address sdram constructors ([#3189](https://github.com/embassy-rs/embassy/pull/3189))

xSPI:
- Add OCTOSPI support ([#2672](https://github.com/embassy-rs/embassy/pull/2672))
- Add OCTOSPIM support ([#3102](https://github.com/embassy-rs/embassy/pull/3102))
- Add HEXADECASPI support ([#3667](https://github.com/embassy-rs/embassy/pull/3667))
- Add memory mapping support for QSPI ([#3725](https://github.com/embassy-rs/embassy/pull/3725))
- Add memory mapping support for OCTOSPI ([#3456](https://github.com/embassy-rs/embassy/pull/3456))
- Add async support for QSPI ([#3475](https://github.com/embassy-rs/embassy/pull/3475))
- Fix QSPI synchronous read operation hangs when FIFO is not full ([#3724](https://github.com/embassy-rs/embassy/pull/3724))
- Stick to `blocking_*` naming convention for QSPI, OSPI ([#3661](https://github.com/embassy-rs/embassy/pull/3661))

SDMMC:
- Add `block-device-driver` impl for use with `embedded-fatfs` ([#2607](https://github.com/embassy-rs/embassy/pull/2607))
- Allow cmd block to be passed in for sdmmc dma transfers ([#3188](https://github.com/embassy-rs/embassy/pull/3188))

ETH:
- Fix reception of multicast packets ([#3488](https://github.com/embassy-rs/embassy/pull/3488), [#3707](https://github.com/embassy-rs/embassy/pull/3707))
- Add support for executing custom SMI commands ([#3355](https://github.com/embassy-rs/embassy/pull/3355))
- Add support for MII interface ([#2465](https://github.com/embassy-rs/embassy/pull/2465))

USB:
- Assert correct clock on init. ([#2711](https://github.com/embassy-rs/embassy/pull/2711))
- Set PWR_CR2 USV on STM32L4 ([#2605](https://github.com/embassy-rs/embassy/pull/2605))
- USBD driver improvements:
    - Add ISO endpoint support ([#3314](https://github.com/embassy-rs/embassy/pull/3314))
    - Add support for L1. ([#2452](https://github.com/embassy-rs/embassy/pull/2452))
    - set USB initialization delay to 1µs ([#3700](https://github.com/embassy-rs/embassy/pull/3700))
- OTG driver improvements:
    - Add ISO endpoint support ([#3314](https://github.com/embassy-rs/embassy/pull/3314))
    - Add support for U595, U5A5 ([#3613](https://github.com/embassy-rs/embassy/pull/3613))
    - Add support for STM32H7R/S ([#3337](https://github.com/embassy-rs/embassy/pull/3337))
    - Add support for full-speed ULPI mode ([#3281](https://github.com/embassy-rs/embassy/pull/3281))
    - Make max EP count configurable ([#2881](https://github.com/embassy-rs/embassy/pull/2881))
    - fix corruption in CONTROL OUT transfers in stm32f4. ([#3565](https://github.com/embassy-rs/embassy/pull/3565))
    - Extract Synopsys USB OTG driver to a separate crate ([#2871](https://github.com/embassy-rs/embassy/pull/2871))
    - Add critical sections to avoid USB OTG corruption Errata ([#2823](https://github.com/embassy-rs/embassy/pull/2823))
    - Fix support for OTG_HS in FS mode. ([#2805](https://github.com/embassy-rs/embassy/pull/2805))

I2S:
- Add SPIv3 support. ([#2992](https://github.com/embassy-rs/embassy/pull/2992))
- Add full-duplex support. ([#2992](https://github.com/embassy-rs/embassy/pull/2992))
- Add I2S ringbuffered DMA support ([#3023](https://github.com/embassy-rs/embassy/pull/3023))
- Fix STM32F4 I2S clock calculations ([#3716](https://github.com/embassy-rs/embassy/pull/3716))

SAI:
- Add a function that waits for any SAI/ringbuffer write error ([#3545](https://github.com/embassy-rs/embassy/pull/3545))
- Disallow start without an initial write ([#3541](https://github.com/embassy-rs/embassy/pull/3541))
- Flush FIFO on init and disable ([#3538](https://github.com/embassy-rs/embassy/pull/3538))
- Fix MCKDIV for SAI v3/v4 ([#2710](https://github.com/embassy-rs/embassy/pull/2710))
- Pull down clock and data lines in receive mode ([#3326](https://github.com/embassy-rs/embassy/pull/3326))
- Add function to check if SAI is muted ([#3282](https://github.com/embassy-rs/embassy/pull/3282))

Low-power support:
- Update `embassy-executor` to v0.7.
- Add support for U0 ([#3556](https://github.com/embassy-rs/embassy/pull/3556))
- Add support for U5 ([#3496](https://github.com/embassy-rs/embassy/pull/3496))
- Add support for H5 ([#2877](https://github.com/embassy-rs/embassy/pull/2877))
- Add support for L4 ([#3213](https://github.com/embassy-rs/embassy/pull/3213))
- Fix low-power EXTI IRQ handler dropped edges ([#3404](https://github.com/embassy-rs/embassy/pull/3404))
- Fix alarms not triggering in some cases ([#3592](https://github.com/embassy-rs/embassy/pull/3592))

Timer:
- Add Input Capture high-level driver ([#2912](https://github.com/embassy-rs/embassy/pull/2912))
- Add PWM Input high-level driver ([#3014](https://github.com/embassy-rs/embassy/pull/3014))
- Add support for splitting `SimplePwm` into channels ([#3317](https://github.com/embassy-rs/embassy/pull/3317))
- Fix `SimplePwm` not enabling output pin in some stm32 families ([#2670](https://github.com/embassy-rs/embassy/pull/2670))
- Add LPTIM low-level driver. ([#3310](https://github.com/embassy-rs/embassy/pull/3310))
- Low-level TIM driver improvements:
    - Simplify traits, convert from trait methods to struct. ([#2728](https://github.com/embassy-rs/embassy/pull/2728))
    - Add `low_level::Timer::get_clock_frequency()` ([#2908](https://github.com/embassy-rs/embassy/pull/2908))
    - Fix 32bit timer off by one ARR error ([#2876](https://github.com/embassy-rs/embassy/pull/2876))
    - Avoid max_compare_value >= u16::MAX ([#3549](https://github.com/embassy-rs/embassy/pull/3549))

DMA:
- Add `AnyChannel` type. Similar to `AnyPin`, it allows representing any DMA channel at runtime without needing generics. ([#2606](https://github.com/embassy-rs/embassy/pull/2606))
, Add support for BDMA on H7 ([#2606](https://github.com/embassy-rs/embassy/pull/2606))
- Add async `stop()` function to BDMA, DMA ([#2757](https://github.com/embassy-rs/embassy/pull/2757))
- Add configuration option for DMA Request Priority ([#2680](https://github.com/embassy-rs/embassy/pull/2680))
- Rewrite DMA ringbuffers ([#3336](https://github.com/embassy-rs/embassy/pull/3336))
- Enable half transfer IRQ when constructing a ReadableDmaRingBuffer ([#3093](https://github.com/embassy-rs/embassy/pull/3093))
- Right-align `write_immediate()` in ring buffers ([#3588](https://github.com/embassy-rs/embassy/pull/3588))

`embassy-time` driver:
- Update to `embassy-time` v0.4, `embassy-time-driver` v0.2. ([#3593](https://github.com/embassy-rs/embassy/pull/3593))
- Change preference order of `time-driver-any` to pick less-featureful timers first. ([#2570](https://github.com/embassy-rs/embassy/pull/2570))
- Allow using more TIMx timers for the time driver  of TIM1 ([#2570](https://github.com/embassy-rs/embassy/pull/2570), [#2614](https://github.com/embassy-rs/embassy/pull/2614))
- Correctly gate `time` feature of embassy-embedded-hal in embassy-stm32 ([#3359](https://github.com/embassy-rs/embassy/pull/3359))
- adds timer-driver for tim21 and tim22 (on L0) ([#2450](https://github.com/embassy-rs/embassy/pull/2450))

WDG:
- Allow higher PSC value for iwdg_v3 ... ([#2628](https://github.com/embassy-rs/embassy/pull/2628))

Misc:
- Allow `bind_interrupts!` to accept conditional compilation attrs ([#3444](https://github.com/embassy-rs/embassy/pull/3444))

## 0.1.0 - 2024-01-12

First release.<|MERGE_RESOLUTION|>--- conflicted
+++ resolved
@@ -37,13 +37,9 @@
 - change: stm32/uart: BufferedUartRx now returns all available bytes from the internal buffer
 - change: timer: added output compare values
 - feat: timer: add ability to set master mode
-<<<<<<< HEAD
+- fix: usart: fix race condition in ringbuffered usart
 - feat: stm32/fdcan: add ability to control automatic recovery from bus off ([#4821](https://github.com/embassy-rs/embassy/pull/4821))
-- 
-=======
-- fix: usart: fix race condition in ringbuffered usart
-
->>>>>>> cf231d46
+
 ## 0.4.0 - 2025-08-26
 
 - feat: stm32/sai: make NODIV independent of MCKDIV 
